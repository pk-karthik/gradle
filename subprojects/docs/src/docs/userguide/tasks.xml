--- conflicted
+++ resolved
@@ -353,14 +353,13 @@
                 for the next time the task is executed.
             </para>
             <para>
-<<<<<<< HEAD
+                Gradle also considers the <emphasis>​code</emphasis> of the task as part of the inputs to the task. When a task,
+                its actions, or its dependencies change between executions, Gradle considers the task as out-of-date.
+            </para>
+            <para>
                 Gradle understands if a file property (e.g. one holding a Java classpath) is order-sensitive. When comparing
                 the snapshot of such a property, even a change in the order of the files will result in the task becoming
                 out-of-date.
-=======
-                Gradle also considers the <emphasis>​code</emphasis> of the task as part of the inputs to the task. When a task,
-                its actions, or its dependencies change between executions, Gradle considers the task as out-of-date.
->>>>>>> ad76ba00
             </para>
             <para>
                 Note that if a task has an output directory specified, any files added to that directory since the last time it was executed
